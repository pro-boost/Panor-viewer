{
  "appId": "com.fribouz.panoramaviewer",
  "productName": "Advanced Panorama Viewer",
  "copyright": "Copyright © 2025 fribouz",
<<<<<<< HEAD
  "icon": "public/panorama-viewer-icon.ico",
=======
  "icon": "public/panorama-viewer-icon.png",
>>>>>>> 938aae4e
  "directories": {
    "output": "dist"
  },
  "files": [
    "desktop/**/*",
    ".next/standalone/**/*",
    ".next/static/**/*",
    "public/assets/**/*",
    "public/panorama-viewer-icon.ico",
    "public/panorama-viewer-icon.png",
    "public/panorama-viewer-icon 16x16.ico",
    "public/panorama-viewer-icon 24x24.ico",
    "public/panorama-viewer-icon 32x32.ico",
    "public/panorama-viewer-icon 64x64.ico",
    "public/panorama-viewer-icon 128x128.ico",
    "public/panorama-viewer-icon 256x256.ico",
    "projects/**/*",
    "data/credential-config.json",
    "scripts/server-production.js",
    "config/next.config.production.js",
    "package.json",
    "scripts/node/**/*",
    "!**/*.map",
    "!**/node_modules/*/{CHANGELOG.md,README.md,README,readme.md,readme}",
    "!**/node_modules/.cache",
    "!node_modules/@next/swc-darwin*/**",
    "!node_modules/@next/swc-linux*/**",
    "!node_modules/@next/swc-darwin*",
    "!node_modules/@next/swc-linux*",
    "!scripts/python/**/*",
    "!scripts/build-with-credentials.js",
    "!scripts/test-credentials.js",
    "!scripts/verify-build-contents.js",
    "!scripts/copy-test-project-to-production.js",
    "!scripts/create-test-project.js",
    "!scripts/create-electron-test-project.js",
    "!public/cars/**/*",
    "!docs/**/*",
    "!.github/**/*",
    "!.husky/**/*",
    "!jest.*",
    "!eslint.*",
    "!.prettier*",
    "!config/.lighthouserc.json",
    "!.lintstagedrc.json",
    "!config/.eslintrc.json",
    "!config/.prettierrc.json",
    "!config/.prettierignore",
    "!config/jest.config.js",
    "!config/eslint.config.mjs",
    "!config/postcss.config.mjs",
    "!config/tsconfig.json",
    "!next.config.js",
    "!instruction.md",
    "!readmeoverview.md",
    "!README.md",
    "!**/*.test.*",
    "!**/*.spec.*",
    "!**/__tests__/**/*",
    "!**/test/**/*",
    "!**/tests/**/*",
    "!tests/**/*",
    "!**/*.log",
    "!**/.env*",
    "!**/coverage/**/*",
    "!**/.nyc_output/**/*"
  ],
  "extraResources": [
    {
      "from": "public/assets",
      "to": "assets"
    },
    {
      "from": "resources/node",
      "to": "node",
      "filter": ["**/*"]
    }
  ],
  "asar": false,
  "compression": "normal",
  "win": {
    "target": "nsis",
    "signAndEditExecutable": false
  },
  "nsis": {
    "oneClick": false,
    "allowToChangeInstallationDirectory": true,
    "deleteAppDataOnUninstall": false,
    "installerIcon": "public/panorama-viewer-icon.ico",
    "uninstallerIcon": "public/panorama-viewer-icon.ico"
  },
  "mac": {
    "target": [
      {
        "target": "dmg",
        "arch": ["x64", "arm64"]
      },
      {
        "target": "zip",
        "arch": ["x64", "arm64"]
      }
    ],
    "category": "public.app-category.graphics-design",
    "hardenedRuntime": true,
    "gatekeeperAssess": false,
    "entitlements": "build/entitlements.mac.plist",
    "entitlementsInherit": "build/entitlements.mac.plist"
  },
  "dmg": {
    "contents": [
      {
        "x": 130,
        "y": 220
      },
      {
        "x": 410,
        "y": 220,
        "type": "link",
        "path": "/Applications"
      }
    ]
  }
}<|MERGE_RESOLUTION|>--- conflicted
+++ resolved
@@ -2,11 +2,7 @@
   "appId": "com.fribouz.panoramaviewer",
   "productName": "Advanced Panorama Viewer",
   "copyright": "Copyright © 2025 fribouz",
-<<<<<<< HEAD
   "icon": "public/panorama-viewer-icon.ico",
-=======
-  "icon": "public/panorama-viewer-icon.png",
->>>>>>> 938aae4e
   "directories": {
     "output": "dist"
   },
@@ -89,7 +85,8 @@
   "compression": "normal",
   "win": {
     "target": "nsis",
-    "signAndEditExecutable": false
+    "signAndEditExecutable": false,
+    "icon": "public/panorama-viewer-icon.ico"
   },
   "nsis": {
     "oneClick": false,
