--- conflicted
+++ resolved
@@ -84,11 +84,7 @@
   "win": {
     "target": "nsis",
     "signAndEditExecutable": false,
-<<<<<<< HEAD
-    "icon": "public/panorama-viewer-icon.png"
-=======
     "icon": "public/panorama-viewer-icon.ico"
->>>>>>> 9a5ce97a
   },
   "nsis": {
     "oneClick": false,
