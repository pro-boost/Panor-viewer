const { spawn, execSync } = require("child_process");
const path = require("path");
const fs = require("fs");
const { app } = require("electron");
const net = require("net");
const http = require("http");
const https = require("https");
const os = require("os");

// Enhanced logging
function log(level, message, ...args) {
  const timestamp = new Date().toISOString();
  console.log(`[${timestamp}] [${level.toUpperCase()}] ${message}`, ...args);
}

// Credential server configuration
function loadCredentialConfig() {
  let configPath;

  if (process.resourcesPath) {
    configPath = path.join(
      process.resourcesPath,
      "app.asar.unpacked",
      "data",
      "credential-config.json"
    );
    if (!fs.existsSync(configPath)) {
<<<<<<< HEAD
=======
      // Fallback to resources/app/data for non-ASAR builds
>>>>>>> 17418018
      configPath = path.join(
        process.resourcesPath,
        "app",
        "data",
        "credential-config.json"
      );
      if (!fs.existsSync(configPath)) {
        // Additional fallback to resources/data
        configPath = path.join(
          process.resourcesPath,
          "data",
          "credential-config.json"
        );
      }
    }
  } else {
    configPath = path.join(__dirname, "../data/credential-config.json");
  }

  log("info", "Looking for credential config at:", configPath);

  if (fs.existsSync(configPath)) {
    try {
      const config = JSON.parse(fs.readFileSync(configPath, "utf8"));
      if (config.credentialServer) {
        log("info", "Loaded credential config successfully");
        return {
          url: config.credentialServer.url,
          apiSecret: config.credentialServer.apiSecret,
        };
      }
    } catch (error) {
      log("warn", "Failed to load credential config:", error.message);
    }
  }

  log("info", "Using environment variables for credential config");
  return {
    url: process.env.CREDENTIAL_SERVER_URL,
    apiSecret: process.env.CREDENTIAL_API_SECRET,
  };
}

<<<<<<< HEAD
// Enhanced credential validation
function validateCredentials(credentials) {
  const issues = [];

  if (!credentials || typeof credentials !== "object") {
    issues.push("Credentials object is missing or invalid");
    return issues;
  }

  if (!credentials.supabase) {
    issues.push("Missing supabase configuration in credentials");
    return issues;
  }

  const { url, anonKey, serviceRoleKey } = credentials.supabase;

  // Validate URL
  if (!url) {
    issues.push("Missing Supabase URL");
  } else if (url === "https://placeholder.supabase.co") {
    issues.push(
      "Supabase URL is still placeholder - server may be returning default credentials"
    );
  } else if (!url.includes(".supabase.co")) {
    issues.push(`Supabase URL format looks unusual: ${url}`);
  }

  // Validate anon key
  if (!anonKey) {
    issues.push("Missing Supabase anon key");
  } else if (anonKey === "placeholder-anon-key") {
    issues.push(
      "Supabase anon key is still placeholder - server may be returning default credentials"
    );
  } else if (anonKey.length < 100) {
    issues.push(`Supabase anon key seems too short: ${anonKey.length} chars`);
  }

  // Validate service role key
  if (!serviceRoleKey) {
    issues.push("Missing Supabase service role key");
  } else if (serviceRoleKey === "placeholder-service-role-key") {
    issues.push(
      "Supabase service role key is still placeholder - server may be returning default credentials"
    );
  } else if (serviceRoleKey.length < 100) {
    issues.push(
      `Supabase service role key seems too short: ${serviceRoleKey.length} chars`
    );
  }

  return issues;
}

// Enhanced credential fetching with retry logic
async function fetchCredentials(retries = 3, delay = 2000) {
  const credentialConfig = loadCredentialConfig();
=======
const credentialConfig = loadCredentialConfig();
const CREDENTIAL_SERVER_URL = credentialConfig.url;
const API_SECRET = credentialConfig.apiSecret;

/**
 * Fetch credentials from server with retry mechanism
 */
async function fetchCredentials(retryCount = 0) {
  const maxRetries = 3;
  const retryDelay = 1000 * Math.pow(2, retryCount); // Exponential backoff

  return new Promise((resolve, reject) => {
    // Check if we have valid server URL and API secret
    if (!CREDENTIAL_SERVER_URL || !API_SECRET) {
      console.warn("Credential server URL or API secret not configured");
      reject(new Error("Credential server not configured"));
      return;
    }

    console.log(`Attempting to fetch credentials (attempt ${retryCount + 1}/${maxRetries + 1})`);
    
    const url = new URL(CREDENTIAL_SERVER_URL);
    const options = {
      hostname: url.hostname,
      port: url.port || 443,
      path: "/api/credentials",
      method: "GET",
      headers: {
        Authorization: `Bearer ${API_SECRET}`,
        "User-Agent": "PanoramaViewer-Desktop/1.0.0",
      },
    };
>>>>>>> 17418018

  if (!credentialConfig.url || !credentialConfig.apiSecret) {
    throw new Error("Credential server configuration is incomplete");
  }

  for (let attempt = 1; attempt <= retries; attempt++) {
    try {
      log("info", `Fetching credentials from ${credentialConfig.url} (attempt ${attempt}/${retries})...`);

      const credentials = await new Promise((resolve, reject) => {
        const url = new URL(credentialConfig.url);
        const options = {
          hostname: url.hostname,
          port: url.port || 443,
          path: "/api/credentials",
          method: "GET",
          headers: {
            Authorization: `Bearer ${credentialConfig.apiSecret}`,
            "User-Agent": "PanoramaViewer-Desktop/1.0.0",
          },
        };

        const req = https.request(options, (res) => {
          let data = "";

          res.on("data", (chunk) => {
            data += chunk;
          });

          res.on("end", () => {
            try {
              if (res.statusCode === 200) {
                const credentials = JSON.parse(data);
                log("info", "Credentials fetched successfully");
                resolve(credentials);
              } else {
                reject(new Error(`HTTP ${res.statusCode}: ${data}`));
              }
            } catch (error) {
              reject(
                new Error(
                  `Failed to parse credentials response: ${error.message}`
                )
              );
            }
          });
        });

        req.on("error", (error) => {
          reject(new Error(`Network error: ${error.message}`));
        });

        req.setTimeout(15000, () => {
          req.destroy();
          reject(new Error("Request timeout after 15 seconds"));
        });

        req.end();
      });

<<<<<<< HEAD
      // Validate fetched credentials
      const validationIssues = validateCredentials(credentials);
      if (validationIssues.length > 0) {
        log("warn", "Credential validation issues:", validationIssues);

        // If we have critical issues (placeholder values), treat as failure
        const hasCriticalIssues = validationIssues.some(
          (issue) => issue.includes("placeholder") || issue.includes("Missing")
        );

        if (hasCriticalIssues && attempt < retries) {
          log("warn", "Critical credential issues detected, retrying...");
          await new Promise((resolve) => setTimeout(resolve, delay * attempt));
          continue;
=======
      res.on("end", () => {
        try {
          if (res.statusCode === 200) {
            const credentials = JSON.parse(data);
            console.log("Successfully fetched credentials from server");
            resolve(credentials);
          } else {
            const error = new Error(`HTTP ${res.statusCode}: ${data}`);
            console.error("Server returned error:", error.message);
            
            // Retry on server errors (5xx) or rate limiting (429)
            if ((res.statusCode >= 500 || res.statusCode === 429) && retryCount < maxRetries) {
              console.log(`Retrying in ${retryDelay}ms...`);
              setTimeout(() => {
                fetchCredentials(retryCount + 1).then(resolve).catch(reject);
              }, retryDelay);
            } else {
              reject(error);
            }
          }
        } catch (parseError) {
          console.error("Failed to parse server response:", parseError);
          reject(parseError);
>>>>>>> 17418018
        }
      }

<<<<<<< HEAD
      return credentials;
    } catch (error) {
      log(
        "error",
        `Credential fetch attempt ${attempt} failed:`,
        error.message
      );

      if (attempt === retries) {
        throw error;
      }
=======
    req.on("error", (error) => {
      console.error("Network error:", error.message);
      
      // Retry on network errors
      if (retryCount < maxRetries) {
        console.log(`Retrying in ${retryDelay}ms due to network error...`);
        setTimeout(() => {
          fetchCredentials(retryCount + 1).then(resolve).catch(reject);
        }, retryDelay);
      } else {
        reject(error);
      }
    });

    req.setTimeout(15000, () => {
      req.destroy();
      const timeoutError = new Error("Request timeout");
      console.error("Request timed out");
      
      // Retry on timeout
      if (retryCount < maxRetries) {
        console.log(`Retrying in ${retryDelay}ms due to timeout...`);
        setTimeout(() => {
          fetchCredentials(retryCount + 1).then(resolve).catch(reject);
        }, retryDelay);
      } else {
        reject(timeoutError);
      }
    });
>>>>>>> 17418018

      // Wait before retrying with exponential backoff
      const waitTime = delay * Math.pow(2, attempt - 1);
      log("info", `Waiting ${waitTime}ms before retry...`);
      await new Promise((resolve) => setTimeout(resolve, waitTime));
    }
  }
}

// Cache credentials locally with expiration
function cacheCredentials(credentials) {
  try {
    const cacheData = {
      credentials,
      cachedAt: Date.now(),
      expiresAt: Date.now() + 24 * 60 * 60 * 1000, // 24 hours
    };

    const cacheDir = path.join(os.homedir(), ".panorama-viewer");
    if (!fs.existsSync(cacheDir)) {
      fs.mkdirSync(cacheDir, { recursive: true });
    }

    fs.writeFileSync(
      path.join(cacheDir, "credentials-cache.json"),
      JSON.stringify(cacheData, null, 2)
    );

    log("info", "Credentials cached successfully");
  } catch (error) {
    log("warn", "Failed to cache credentials:", error.message);
  }
}

// Load cached credentials if valid
function loadCachedCredentials() {
  try {
    const cacheFile = path.join(
      os.homedir(),
      ".panorama-viewer",
      "credentials-cache.json"
    );
    if (fs.existsSync(cacheFile)) {
      const cacheData = JSON.parse(fs.readFileSync(cacheFile, "utf8"));
      if (Date.now() < cacheData.expiresAt) {
        log("info", "Using valid cached credentials");
        return cacheData.credentials;
      } else {
        log("info", "Cached credentials have expired");
      }
    }
  } catch (error) {
    log("warn", "Failed to load cached credentials:", error.message);
  }
  return null;
}

<<<<<<< HEAD
// Get default/fallback credentials for offline mode
=======
/**
 * Load expired cached credentials (better than placeholder credentials)
 */
function loadExpiredCachedCredentials() {
  try {
    const cacheFile = path.join(
      os.homedir(),
      ".panorama-viewer",
      "credentials-cache.json"
    );
    if (fs.existsSync(cacheFile)) {
      const cacheData = JSON.parse(fs.readFileSync(cacheFile, "utf8"));
      // Return credentials even if expired, as they're real credentials
      if (cacheData.credentials && cacheData.credentials.supabase) {
        const isExpired = Date.now() >= cacheData.expiresAt;
        if (isExpired) {
          console.log("Found expired cached credentials from", new Date(cacheData.cachedAt).toISOString());
        }
        return cacheData.credentials;
      }
    }
  } catch (error) {
    console.warn("Failed to load expired cached credentials:", error);
  }
  return null;
}

/**
 * Get offline credentials from config if available and enabled
 */
function getOfflineCredentials() {
  try {
    // Try to load offline credentials from config first
    let configPath;
    
    if (process.resourcesPath) {
      // Packaged app - look in resources/app.asar.unpacked/data
      configPath = path.join(
        process.resourcesPath,
        "app.asar.unpacked",
        "data",
        "credential-config.json"
      );
      if (!fs.existsSync(configPath)) {
        // Fallback to resources/app/data for non-ASAR builds
        configPath = path.join(
          process.resourcesPath,
          "app",
          "data",
          "credential-config.json"
        );
        if (!fs.existsSync(configPath)) {
          // Additional fallback to resources/data
          configPath = path.join(
            process.resourcesPath,
            "data",
            "credential-config.json"
          );
        }
      }
    } else {
      // Development mode
      configPath = path.join(__dirname, "../data/credential-config.json");
    }
    
    if (fs.existsSync(configPath)) {
      const config = JSON.parse(fs.readFileSync(configPath, "utf8"));
      if (
        config.offlineMode &&
        config.offlineMode.enabled &&
        config.offlineMode.fallbackCredentials &&
        config.offlineMode.fallbackCredentials.supabase
      ) {
        const supabaseConfig = config.offlineMode.fallbackCredentials.supabase;
        const isPlaceholder = (
          supabaseConfig.url === "https://placeholder.supabase.co" ||
          supabaseConfig.anonKey === "placeholder-anon-key" ||
          supabaseConfig.serviceRoleKey === "placeholder-service-role-key"
        );
        
        // Use credentials if they're real OR if placeholders are explicitly allowed
        if (!isPlaceholder || config.offlineMode.allowPlaceholders) {
          console.log(isPlaceholder ? "Using placeholder offline credentials (allowed by config)" : "Using valid offline credentials from config");
          return config.offlineMode.fallbackCredentials;
        } else {
          console.log("Offline credentials in config are placeholder values, skipping");
        }
      }
    }
  } catch (error) {
    console.warn("Failed to load offline config:", error);
  }
  return null;
}

/**
 * Get default/fallback credentials for offline mode
 */
>>>>>>> 17418018
function getDefaultCredentials() {
  const configPath = path.join(__dirname, "../data/credential-config.json");
  if (fs.existsSync(configPath)) {
    try {
      const config = JSON.parse(fs.readFileSync(configPath, "utf8"));
      if (
        config.offlineMode &&
        config.offlineMode.enabled &&
        config.offlineMode.fallbackCredentials
      ) {
        log("info", "Using offline credentials from config");
        return config.offlineMode.fallbackCredentials;
      }
    } catch (error) {
      log("warn", "Failed to load offline config:", error.message);
    }
  }

  log(
    "warn",
    "Using hardcoded fallback credentials - app will be in offline mode"
  );
  return {
    supabase: {
      url: "https://placeholder.supabase.co",
      anonKey: "placeholder-anon-key",
      serviceRoleKey: "placeholder-service-role-key",
    },
  };
}

<<<<<<< HEAD
// Enhanced credential getter with better error handling
async function getCredentials() {
  // In development mode, check if environment variables are already set
  if (
    !process.resourcesPath &&
    process.env.NEXT_PUBLIC_SUPABASE_URL &&
    process.env.NEXT_PUBLIC_SUPABASE_ANON_KEY
  ) {
    log("info", "Using environment variables for development mode");
    return {
      supabase: {
        url: process.env.NEXT_PUBLIC_SUPABASE_URL,
        anonKey: process.env.NEXT_PUBLIC_SUPABASE_ANON_KEY,
        serviceRoleKey: process.env.SUPABASE_SERVICE_ROLE_KEY,
      },
    };
  }

=======
/**
 * Get credentials with intelligent caching and fallback
 */
async function getCredentials() {
  console.log("=== Starting credential resolution ===");
  
>>>>>>> 17418018
  try {
    // Try cached credentials first (even if expired, we'll use them as backup)
    const cached = loadCachedCredentials();
    const expiredCached = loadExpiredCachedCredentials();
    
    if (cached) {
<<<<<<< HEAD
      const validationIssues = validateCredentials(cached);
      if (validationIssues.length === 0) {
        return cached;
      } else {
        log(
          "warn",
          "Cached credentials have validation issues, fetching fresh ones"
        );
      }
    }

    // Fetch fresh credentials with retry logic
=======
      console.log("Using valid cached credentials");
      return cached;
    }

    // If we have expired cached credentials, try to fetch fresh ones but keep expired as backup
    if (expiredCached) {
      console.log("Found expired cached credentials, attempting to refresh...");
      try {
        console.log("Fetching fresh credentials from Vercel server...");
        const credentials = await fetchCredentials();
        
        // Cache for future use
        cacheCredentials(credentials);
        console.log("Successfully refreshed credentials");
        return credentials;
      } catch (fetchError) {
        console.warn("Failed to refresh credentials, using expired cache:", fetchError.message);
        // Use expired credentials as they're better than placeholder ones
        return expiredCached;
      }
    }

    // No cached credentials, try to fetch fresh ones
    console.log("No cached credentials found, fetching from Vercel server...");
>>>>>>> 17418018
    const credentials = await fetchCredentials();

    // Cache for future use
    cacheCredentials(credentials);
    console.log("Successfully fetched and cached new credentials");
    return credentials;
    
  } catch (error) {
<<<<<<< HEAD
    log("error", "Failed to fetch credentials:", error.message);

    // Try cached credentials as fallback (even if expired)
    const cached = loadCachedCredentials();
    if (cached) {
      log("info", "Using cached credentials as fallback");
      return cached;
    }

    // Use default credentials for offline mode
    log("warn", "Using default credentials - app will be in offline mode");
    return getDefaultCredentials();
=======
    console.error("Failed to fetch credentials from server:", error.message);

    // Try any cached credentials (even expired) as fallback
    const expiredCached = loadExpiredCachedCredentials();
    if (expiredCached) {
      console.log("Using expired cached credentials as fallback");
      return expiredCached;
    }

    // Check if offline mode is enabled in config
    const offlineCredentials = getOfflineCredentials();
    if (offlineCredentials) {
      console.log("Using offline mode credentials from config");
      return offlineCredentials;
    }

    // Last resort: throw error instead of using placeholder credentials
    console.error("No valid credentials available - cannot start server");
    throw new Error("No valid Supabase credentials available. Please check your internet connection and credential server configuration.");
>>>>>>> 17418018
  }
}

class EnhancedServerManager {
  constructor(userDataPath) {
    this.userDataPath = userDataPath;
    this.projectsPath = path.join(userDataPath, "projects");
    this.serverProcess = null;
    this.port = null;
  }

  async start() {
    console.log("=== ServerManager.start() called ===");
    console.log("Platform:", process.platform);
    console.log("Architecture:", process.arch);
    console.log("Node version:", process.version);
    console.log("User data path:", this.userDataPath);
    console.log("Process resourcesPath:", process.resourcesPath);
    console.log("__dirname:", __dirname);
    
    // Ensure projects directory exists
    try {
      if (!fs.existsSync(this.projectsPath)) {
        console.log("Creating projects directory:", this.projectsPath);
        fs.mkdirSync(this.projectsPath, { recursive: true });
      }
      console.log("Projects directory verified:", this.projectsPath);
    } catch (error) {
      console.error("Failed to create projects directory:", error);
      throw error;
    }

    // Find available port starting from 3456
    console.log("Finding available port...");
    this.port = await this.findAvailablePort(3456);
    console.log("Selected port:", this.port);

    return new Promise(async (resolve, reject) => {
      try {
        // Fetch credentials before starting server
<<<<<<< HEAD
        log("info", "Fetching credentials before starting server...");
=======
        console.log("Fetching credentials...");
>>>>>>> 17418018
        const credentials = await getCredentials();
        console.log("Credentials obtained successfully");

        // Final validation before starting server
        const validationIssues = validateCredentials(credentials);
        if (validationIssues.length > 0) {
          log(
            "warn",
            "Starting server with credential validation issues:",
            validationIssues
          );
        }

        log("info", "Starting server with fetched credentials...");
        log("info", "Supabase URL:", credentials.supabase.url);
        log(
          "info",
          "Anon key length:",
          credentials.supabase.anonKey?.length || 0
        );
        log(
          "info",
          "Service key length:",
          credentials.supabase.serviceRoleKey?.length || 0
        );

        // Handle ASAR packaging - get the correct path to server-production.js
        const isAsar = __dirname.includes(".asar");
        console.log("ASAR packaging detected:", isAsar);
        let serverPath, cwd;

        if (process.resourcesPath) {
<<<<<<< HEAD
          if (isAsar) {
=======
          console.log("Running in packaged mode");
          // Packaged app - use process.resourcesPath for reliable path resolution
          if (isAsar) {
            console.log("Using ASAR packaged paths");
            // ASAR packaged app - server-production.js should be unpacked
>>>>>>> 17418018
            serverPath = path.join(
              process.resourcesPath,
              "app.asar.unpacked",
              "scripts",
              "server-production.js"
            );
            cwd = path.join(process.resourcesPath, "app.asar.unpacked");
          } else {
<<<<<<< HEAD
=======
            console.log("Using non-ASAR packaged paths");
            // Non-ASAR packaged app - check multiple possible locations
>>>>>>> 17418018
            const possiblePaths = [
              path.join(process.resourcesPath, "server-production.js"),
              path.join(
                process.resourcesPath,
                "scripts",
                "server-production.js"
              ),
              path.join(
                process.resourcesPath,
                "app",
                "scripts",
                "server-production.js"
              ),
              path.join(
                process.resourcesPath,
                "standalone",
                "scripts",
                "server-production.js"
              ),
            ];

            console.log("Checking possible server paths:", possiblePaths);
            for (const possiblePath of possiblePaths) {
              console.log(`  Checking: ${possiblePath} - exists: ${fs.existsSync(possiblePath)}`);
            }

            serverPath = possiblePaths.find((p) => fs.existsSync(p));
            if (!serverPath) {
              const error = new Error(
                `server-production.js not found in any of: ${possiblePaths.join(", ")}`
              );
              console.error("Server path resolution failed:", error.message);
              throw error;
            }

            const possibleStandalonePaths = [
              path.join(process.resourcesPath, "standalone"),
              path.join(process.resourcesPath, "app", ".next", "standalone"),
              path.join(process.resourcesPath, ".next", "standalone"),
            ];
            
            console.log("Checking possible standalone paths:", possibleStandalonePaths);
            for (const possiblePath of possibleStandalonePaths) {
              console.log(`  Checking: ${possiblePath} - exists: ${fs.existsSync(possiblePath)}`);
            }
            
            const standalonePath = possibleStandalonePaths.find((p) =>
              fs.existsSync(p)
            );
            if (!standalonePath) {
              const error = new Error(
                `Standalone directory not found in any of: ${possibleStandalonePaths.join(", ")}`
              );
              console.error("Standalone path resolution failed:", error.message);
              throw error;
            }
            cwd = standalonePath;
          }
        } else {
<<<<<<< HEAD
=======
          console.log("Running in development mode");
          // Development mode
>>>>>>> 17418018
          serverPath = path.join(__dirname, "../scripts/server-production.js");
          cwd = path.join(__dirname, "..");
        }
        
        console.log("Resolved server path:", serverPath);
        console.log("Server path exists:", fs.existsSync(serverPath));
        console.log("Resolved working directory:", cwd);
        console.log("Working directory exists:", fs.existsSync(cwd));

        // Determine Node.js executable path
<<<<<<< HEAD
        let nodeExecutable = process.execPath;

        if (process.resourcesPath) {
          const nodeExecutableName =
            process.platform === "win32" ? "node.exe" : "node";
=======
        let nodeExecutable = process.execPath; // Default to current Node.js
        console.log("Default Node.js executable:", nodeExecutable);

        if (process.resourcesPath) {
          // In packaged app, try to use bundled Node.js
          // Determine the correct executable name based on platform
          const nodeExecutableName = process.platform === 'win32' ? 'node.exe' : 'node';
          console.log("Looking for bundled Node.js executable:", nodeExecutableName);
          
>>>>>>> 17418018
          const bundledNodePath = path.join(
            process.resourcesPath,
            "node",
            nodeExecutableName
          );
          
          console.log("Checking bundled Node.js path:", bundledNodePath);
          console.log("Bundled Node.js exists:", fs.existsSync(bundledNodePath));
          
          if (fs.existsSync(bundledNodePath)) {
            nodeExecutable = bundledNodePath;
<<<<<<< HEAD
            log("info", "Using bundled Node.js runtime:", bundledNodePath);
=======
            console.log("Using bundled Node.js runtime:", bundledNodePath);
            
            // On Windows, verify the executable is accessible
            if (process.platform === 'win32') {
              try {
                const stats = fs.statSync(bundledNodePath);
                console.log("Bundled Node.js file stats:", {
                  size: stats.size,
                  isFile: stats.isFile(),
                  mode: stats.mode.toString(8)
                });
              } catch (statError) {
                console.error("Failed to stat bundled Node.js:", statError);
              }
            }
>>>>>>> 17418018
          } else {
            log(
              "info",
              "Bundled Node.js not found, using system Node.js:",
              nodeExecutable
            );
            
            // On Windows, also check if system Node.js is accessible
            if (process.platform === 'win32') {
              try {
                const stats = fs.statSync(nodeExecutable);
                console.log("System Node.js file stats:", {
                  size: stats.size,
                  isFile: stats.isFile(),
                  mode: stats.mode.toString(8)
                });
              } catch (statError) {
                console.error("Failed to stat system Node.js:", statError);
              }
            }
          }
        }

<<<<<<< HEAD
        log("info", "Server path:", serverPath);
        log("info", "Working directory:", cwd);
        log("info", "Node executable:", nodeExecutable);
=======
        console.log("Final server configuration:");
        console.log("  Server path:", serverPath);
        console.log("  Working directory:", cwd);
        console.log("  Node executable:", nodeExecutable);
        console.log("  Platform:", process.platform);
        console.log("  Port:", this.port);
>>>>>>> 17418018

        // Set environment variables from fetched credentials
        const env = {
          ...process.env,
          NODE_ENV: "production",
          PORT: this.port.toString(),
          USER_DATA_PATH: this.userDataPath,
          PROJECTS_PATH: this.projectsPath,
          ELECTRON_PROJECTS_PATH: path.join(this.userDataPath, "projects"),
          DISABLE_NEXT_TELEMETRY: "1",
          // Set Supabase credentials from server
          NEXT_PUBLIC_SUPABASE_URL: credentials.supabase.url,
          NEXT_PUBLIC_SUPABASE_ANON_KEY: credentials.supabase.anonKey,
          SUPABASE_SERVICE_ROLE_KEY: credentials.supabase.serviceRoleKey,
        };
<<<<<<< HEAD

        log("info", "Starting server with port:", this.port);

        // Spawn the server process
        this.serverProcess = spawn(nodeExecutable, [serverPath], {
          cwd,
          env,
          stdio: ["pipe", "pipe", "pipe"],
          windowsHide: true,
        });
=======
        
        console.log("Environment variables set:");
        console.log("  NEXT_PUBLIC_SUPABASE_URL:", credentials.supabase.url ? "[SET]" : "[NOT SET]");
        console.log("  NEXT_PUBLIC_SUPABASE_ANON_KEY:", credentials.supabase.anonKey ? "[SET]" : "[NOT SET]");
        console.log("  SUPABASE_SERVICE_ROLE_KEY:", credentials.supabase.serviceRoleKey ? "[SET]" : "[NOT SET]");
        console.log("  PORT:", this.port.toString());

        console.log("Attempting to spawn server process...");
        console.log("  Command:", nodeExecutable);
        console.log("  Args:", [serverPath]);
        console.log("  Working directory:", cwd);
        
        try {
          // Spawn the server process
          this.serverProcess = spawn(nodeExecutable, [serverPath], {
            cwd,
            env,
            stdio: ["pipe", "pipe", "pipe"],
            windowsHide: true,
          });
          
          console.log("Server process spawned successfully with PID:", this.serverProcess.pid);
        } catch (spawnError) {
          console.error("Failed to spawn server process:", spawnError);
          throw spawnError;
        }
>>>>>>> 17418018

        this.serverProcess.stdout.on("data", (data) => {
          log("info", `Server stdout: ${data.toString().trim()}`);
        });

        this.serverProcess.stderr.on("data", (data) => {
          log("error", `Server stderr: ${data.toString().trim()}`);
        });

<<<<<<< HEAD
        this.serverProcess.on("close", (code) => {
          log("info", `Server process exited with code ${code}`);
=======
        this.serverProcess.on("close", (code, signal) => {
          console.log(`Server process exited with code ${code} and signal ${signal}`);
          if (code !== 0) {
            console.error("Server process exited with non-zero code, indicating an error");
          }
>>>>>>> 17418018
          this.serverProcess = null;
        });

        this.serverProcess.on("error", (error) => {
<<<<<<< HEAD
          log("error", "Server process error:", error.message);
=======
          console.error("Server process error:", error);
          console.error("Error details:", {
            code: error.code,
            errno: error.errno,
            syscall: error.syscall,
            path: error.path,
            spawnargs: error.spawnargs
          });
>>>>>>> 17418018
          reject(error);
        });
        
        this.serverProcess.on("spawn", () => {
          console.log("Server process spawn event fired - process started successfully");
        });

        // Wait for server to be ready with enhanced checking
        this.waitForServer(this.port)
          .then(() => {
            log("info", "Server is ready and responding");
            resolve(`http://127.0.0.1:${this.port}`);
          })
          .catch((err) => {
            log("error", "Server failed to start:", err.message);
            reject(err);
          });
      } catch (error) {
        log("error", "Failed to start server:", error.message);
        reject(error);
      }
    });
  }

  findAvailablePort(startPort) {
    return new Promise((resolve, reject) => {
      const server = net.createServer();
      server.listen(startPort, (err) => {
        if (err) {
          server.close();
          this.findAvailablePort(startPort + 1)
            .then(resolve)
            .catch(reject);
        } else {
          const port = server.address().port;
          server.close(() => resolve(port));
        }
      });
    });
  }

  waitForServer(port, timeout = 120000) {
    return new Promise((resolve, reject) => {
      const startTime = Date.now();
      let attempts = 0;

      const checkServer = () => {
        attempts++;
        log("info", `Checking server readiness (attempt ${attempts})...`);

        // Test multiple endpoints to ensure server is fully ready
        const endpoints = [`/api/hello`, `/api/admin/config-status`];

        let completedChecks = 0;
        let hasError = false;

        endpoints.forEach((endpoint) => {
          const req = http.get(`http://127.0.0.1:${port}${endpoint}`, (res) => {
            completedChecks++;
            log(
              "info",
              `Server responding to ${endpoint} with status ${res.statusCode}`
            );

            if (completedChecks === endpoints.length && !hasError) {
              log("info", "All server endpoints are responding");
              resolve();
            }
          });

          req.on("error", (err) => {
            if (!hasError) {
              hasError = true;
              log(
                "info",
                `Server check failed for ${endpoint}: ${err.message}`
              );

              if (Date.now() - startTime > timeout) {
                reject(new Error(`Server failed to start within ${timeout}ms`));
              } else {
                setTimeout(checkServer, 2000);
              }
            }
          });

          req.setTimeout(5000, () => {
            req.destroy();
          });
        });
      };

      checkServer();
    });
  }

  stop() {
    if (this.serverProcess) {
      log("info", "Stopping server process...");
      this.serverProcess.kill();
      this.serverProcess = null;
    }
  }
}

module.exports = {
  EnhancedServerManager,
  getCredentials,
  validateCredentials,
  log,
};<|MERGE_RESOLUTION|>--- conflicted
+++ resolved
@@ -7,17 +7,14 @@
 const https = require("https");
 const os = require("os");
 
-// Enhanced logging
-function log(level, message, ...args) {
-  const timestamp = new Date().toISOString();
-  console.log(`[${timestamp}] [${level.toUpperCase()}] ${message}`, ...args);
-}
-
 // Credential server configuration
 function loadCredentialConfig() {
+  // Try to load from credential config file first
+  // Use process.resourcesPath for packaged apps, or __dirname for development
   let configPath;
 
   if (process.resourcesPath) {
+    // Packaged app - look in resources/app.asar.unpacked/data
     configPath = path.join(
       process.resourcesPath,
       "app.asar.unpacked",
@@ -25,10 +22,7 @@
       "credential-config.json"
     );
     if (!fs.existsSync(configPath)) {
-<<<<<<< HEAD
-=======
       // Fallback to resources/app/data for non-ASAR builds
->>>>>>> 17418018
       configPath = path.join(
         process.resourcesPath,
         "app",
@@ -45,92 +39,33 @@
       }
     }
   } else {
+    // Development mode
     configPath = path.join(__dirname, "../data/credential-config.json");
   }
 
-  log("info", "Looking for credential config at:", configPath);
+  console.log("Looking for credential config at:", configPath);
 
   if (fs.existsSync(configPath)) {
     try {
       const config = JSON.parse(fs.readFileSync(configPath, "utf8"));
       if (config.credentialServer) {
-        log("info", "Loaded credential config successfully");
         return {
           url: config.credentialServer.url,
           apiSecret: config.credentialServer.apiSecret,
         };
       }
     } catch (error) {
-      log("warn", "Failed to load credential config:", error.message);
-    }
-  }
-
-  log("info", "Using environment variables for credential config");
+      console.warn("Failed to load credential config:", error);
+    }
+  }
+
+  // Fallback to environment variables
   return {
     url: process.env.CREDENTIAL_SERVER_URL,
     apiSecret: process.env.CREDENTIAL_API_SECRET,
   };
 }
 
-<<<<<<< HEAD
-// Enhanced credential validation
-function validateCredentials(credentials) {
-  const issues = [];
-
-  if (!credentials || typeof credentials !== "object") {
-    issues.push("Credentials object is missing or invalid");
-    return issues;
-  }
-
-  if (!credentials.supabase) {
-    issues.push("Missing supabase configuration in credentials");
-    return issues;
-  }
-
-  const { url, anonKey, serviceRoleKey } = credentials.supabase;
-
-  // Validate URL
-  if (!url) {
-    issues.push("Missing Supabase URL");
-  } else if (url === "https://placeholder.supabase.co") {
-    issues.push(
-      "Supabase URL is still placeholder - server may be returning default credentials"
-    );
-  } else if (!url.includes(".supabase.co")) {
-    issues.push(`Supabase URL format looks unusual: ${url}`);
-  }
-
-  // Validate anon key
-  if (!anonKey) {
-    issues.push("Missing Supabase anon key");
-  } else if (anonKey === "placeholder-anon-key") {
-    issues.push(
-      "Supabase anon key is still placeholder - server may be returning default credentials"
-    );
-  } else if (anonKey.length < 100) {
-    issues.push(`Supabase anon key seems too short: ${anonKey.length} chars`);
-  }
-
-  // Validate service role key
-  if (!serviceRoleKey) {
-    issues.push("Missing Supabase service role key");
-  } else if (serviceRoleKey === "placeholder-service-role-key") {
-    issues.push(
-      "Supabase service role key is still placeholder - server may be returning default credentials"
-    );
-  } else if (serviceRoleKey.length < 100) {
-    issues.push(
-      `Supabase service role key seems too short: ${serviceRoleKey.length} chars`
-    );
-  }
-
-  return issues;
-}
-
-// Enhanced credential fetching with retry logic
-async function fetchCredentials(retries = 3, delay = 2000) {
-  const credentialConfig = loadCredentialConfig();
-=======
 const credentialConfig = loadCredentialConfig();
 const CREDENTIAL_SERVER_URL = credentialConfig.url;
 const API_SECRET = credentialConfig.apiSecret;
@@ -150,8 +85,10 @@
       return;
     }
 
-    console.log(`Attempting to fetch credentials (attempt ${retryCount + 1}/${maxRetries + 1})`);
-    
+    console.log(
+      `Attempting to fetch credentials (attempt ${retryCount + 1}/${maxRetries + 1})`
+    );
+
     const url = new URL(CREDENTIAL_SERVER_URL);
     const options = {
       hostname: url.hostname,
@@ -163,83 +100,14 @@
         "User-Agent": "PanoramaViewer-Desktop/1.0.0",
       },
     };
->>>>>>> 17418018
-
-  if (!credentialConfig.url || !credentialConfig.apiSecret) {
-    throw new Error("Credential server configuration is incomplete");
-  }
-
-  for (let attempt = 1; attempt <= retries; attempt++) {
-    try {
-      log("info", `Fetching credentials from ${credentialConfig.url} (attempt ${attempt}/${retries})...`);
-
-      const credentials = await new Promise((resolve, reject) => {
-        const url = new URL(credentialConfig.url);
-        const options = {
-          hostname: url.hostname,
-          port: url.port || 443,
-          path: "/api/credentials",
-          method: "GET",
-          headers: {
-            Authorization: `Bearer ${credentialConfig.apiSecret}`,
-            "User-Agent": "PanoramaViewer-Desktop/1.0.0",
-          },
-        };
-
-        const req = https.request(options, (res) => {
-          let data = "";
-
-          res.on("data", (chunk) => {
-            data += chunk;
-          });
-
-          res.on("end", () => {
-            try {
-              if (res.statusCode === 200) {
-                const credentials = JSON.parse(data);
-                log("info", "Credentials fetched successfully");
-                resolve(credentials);
-              } else {
-                reject(new Error(`HTTP ${res.statusCode}: ${data}`));
-              }
-            } catch (error) {
-              reject(
-                new Error(
-                  `Failed to parse credentials response: ${error.message}`
-                )
-              );
-            }
-          });
-        });
-
-        req.on("error", (error) => {
-          reject(new Error(`Network error: ${error.message}`));
-        });
-
-        req.setTimeout(15000, () => {
-          req.destroy();
-          reject(new Error("Request timeout after 15 seconds"));
-        });
-
-        req.end();
+
+    const req = https.request(options, (res) => {
+      let data = "";
+
+      res.on("data", (chunk) => {
+        data += chunk;
       });
 
-<<<<<<< HEAD
-      // Validate fetched credentials
-      const validationIssues = validateCredentials(credentials);
-      if (validationIssues.length > 0) {
-        log("warn", "Credential validation issues:", validationIssues);
-
-        // If we have critical issues (placeholder values), treat as failure
-        const hasCriticalIssues = validationIssues.some(
-          (issue) => issue.includes("placeholder") || issue.includes("Missing")
-        );
-
-        if (hasCriticalIssues && attempt < retries) {
-          log("warn", "Critical credential issues detected, retrying...");
-          await new Promise((resolve) => setTimeout(resolve, delay * attempt));
-          continue;
-=======
       res.on("end", () => {
         try {
           if (res.statusCode === 200) {
@@ -249,12 +117,17 @@
           } else {
             const error = new Error(`HTTP ${res.statusCode}: ${data}`);
             console.error("Server returned error:", error.message);
-            
+
             // Retry on server errors (5xx) or rate limiting (429)
-            if ((res.statusCode >= 500 || res.statusCode === 429) && retryCount < maxRetries) {
+            if (
+              (res.statusCode >= 500 || res.statusCode === 429) &&
+              retryCount < maxRetries
+            ) {
               console.log(`Retrying in ${retryDelay}ms...`);
               setTimeout(() => {
-                fetchCredentials(retryCount + 1).then(resolve).catch(reject);
+                fetchCredentials(retryCount + 1)
+                  .then(resolve)
+                  .catch(reject);
               }, retryDelay);
             } else {
               reject(error);
@@ -263,31 +136,20 @@
         } catch (parseError) {
           console.error("Failed to parse server response:", parseError);
           reject(parseError);
->>>>>>> 17418018
         }
-      }
-
-<<<<<<< HEAD
-      return credentials;
-    } catch (error) {
-      log(
-        "error",
-        `Credential fetch attempt ${attempt} failed:`,
-        error.message
-      );
-
-      if (attempt === retries) {
-        throw error;
-      }
-=======
+      });
+    });
+
     req.on("error", (error) => {
       console.error("Network error:", error.message);
-      
+
       // Retry on network errors
       if (retryCount < maxRetries) {
         console.log(`Retrying in ${retryDelay}ms due to network error...`);
         setTimeout(() => {
-          fetchCredentials(retryCount + 1).then(resolve).catch(reject);
+          fetchCredentials(retryCount + 1)
+            .then(resolve)
+            .catch(reject);
         }, retryDelay);
       } else {
         reject(error);
@@ -298,53 +160,48 @@
       req.destroy();
       const timeoutError = new Error("Request timeout");
       console.error("Request timed out");
-      
+
       // Retry on timeout
       if (retryCount < maxRetries) {
         console.log(`Retrying in ${retryDelay}ms due to timeout...`);
         setTimeout(() => {
-          fetchCredentials(retryCount + 1).then(resolve).catch(reject);
+          fetchCredentials(retryCount + 1)
+            .then(resolve)
+            .catch(reject);
         }, retryDelay);
       } else {
         reject(timeoutError);
       }
     });
->>>>>>> 17418018
-
-      // Wait before retrying with exponential backoff
-      const waitTime = delay * Math.pow(2, attempt - 1);
-      log("info", `Waiting ${waitTime}ms before retry...`);
-      await new Promise((resolve) => setTimeout(resolve, waitTime));
-    }
-  }
+
+    req.end();
+  });
 }
 
-// Cache credentials locally with expiration
+/**
+ * Cache credentials locally with expiration
+ */
 function cacheCredentials(credentials) {
-  try {
-    const cacheData = {
-      credentials,
-      cachedAt: Date.now(),
-      expiresAt: Date.now() + 24 * 60 * 60 * 1000, // 24 hours
-    };
-
-    const cacheDir = path.join(os.homedir(), ".panorama-viewer");
-    if (!fs.existsSync(cacheDir)) {
-      fs.mkdirSync(cacheDir, { recursive: true });
-    }
-
-    fs.writeFileSync(
-      path.join(cacheDir, "credentials-cache.json"),
-      JSON.stringify(cacheData, null, 2)
-    );
-
-    log("info", "Credentials cached successfully");
-  } catch (error) {
-    log("warn", "Failed to cache credentials:", error.message);
-  }
+  const cacheData = {
+    credentials,
+    cachedAt: Date.now(),
+    expiresAt: Date.now() + 24 * 60 * 60 * 1000, // 24 hours
+  };
+
+  const cacheDir = path.join(os.homedir(), ".panorama-viewer");
+  if (!fs.existsSync(cacheDir)) {
+    fs.mkdirSync(cacheDir, { recursive: true });
+  }
+
+  fs.writeFileSync(
+    path.join(cacheDir, "credentials-cache.json"),
+    JSON.stringify(cacheData, null, 2)
+  );
 }
 
-// Load cached credentials if valid
+/**
+ * Load cached credentials if valid
+ */
 function loadCachedCredentials() {
   try {
     const cacheFile = path.join(
@@ -355,21 +212,15 @@
     if (fs.existsSync(cacheFile)) {
       const cacheData = JSON.parse(fs.readFileSync(cacheFile, "utf8"));
       if (Date.now() < cacheData.expiresAt) {
-        log("info", "Using valid cached credentials");
         return cacheData.credentials;
-      } else {
-        log("info", "Cached credentials have expired");
       }
     }
   } catch (error) {
-    log("warn", "Failed to load cached credentials:", error.message);
+    console.warn("Failed to load cached credentials:", error);
   }
   return null;
 }
 
-<<<<<<< HEAD
-// Get default/fallback credentials for offline mode
-=======
 /**
  * Load expired cached credentials (better than placeholder credentials)
  */
@@ -386,7 +237,10 @@
       if (cacheData.credentials && cacheData.credentials.supabase) {
         const isExpired = Date.now() >= cacheData.expiresAt;
         if (isExpired) {
-          console.log("Found expired cached credentials from", new Date(cacheData.cachedAt).toISOString());
+          console.log(
+            "Found expired cached credentials from",
+            new Date(cacheData.cachedAt).toISOString()
+          );
         }
         return cacheData.credentials;
       }
@@ -404,7 +258,7 @@
   try {
     // Try to load offline credentials from config first
     let configPath;
-    
+
     if (process.resourcesPath) {
       // Packaged app - look in resources/app.asar.unpacked/data
       configPath = path.join(
@@ -434,7 +288,7 @@
       // Development mode
       configPath = path.join(__dirname, "../data/credential-config.json");
     }
-    
+
     if (fs.existsSync(configPath)) {
       const config = JSON.parse(fs.readFileSync(configPath, "utf8"));
       if (
@@ -444,18 +298,23 @@
         config.offlineMode.fallbackCredentials.supabase
       ) {
         const supabaseConfig = config.offlineMode.fallbackCredentials.supabase;
-        const isPlaceholder = (
+        const isPlaceholder =
           supabaseConfig.url === "https://placeholder.supabase.co" ||
           supabaseConfig.anonKey === "placeholder-anon-key" ||
-          supabaseConfig.serviceRoleKey === "placeholder-service-role-key"
-        );
-        
+          supabaseConfig.serviceRoleKey === "placeholder-service-role-key";
+
         // Use credentials if they're real OR if placeholders are explicitly allowed
         if (!isPlaceholder || config.offlineMode.allowPlaceholders) {
-          console.log(isPlaceholder ? "Using placeholder offline credentials (allowed by config)" : "Using valid offline credentials from config");
+          console.log(
+            isPlaceholder
+              ? "Using placeholder offline credentials (allowed by config)"
+              : "Using valid offline credentials from config"
+          );
           return config.offlineMode.fallbackCredentials;
         } else {
-          console.log("Offline credentials in config are placeholder values, skipping");
+          console.log(
+            "Offline credentials in config are placeholder values, skipping"
+          );
         }
       }
     }
@@ -468,8 +327,8 @@
 /**
  * Get default/fallback credentials for offline mode
  */
->>>>>>> 17418018
 function getDefaultCredentials() {
+  // Try to load offline credentials from config first
   const configPath = path.join(__dirname, "../data/credential-config.json");
   if (fs.existsSync(configPath)) {
     try {
@@ -479,18 +338,15 @@
         config.offlineMode.enabled &&
         config.offlineMode.fallbackCredentials
       ) {
-        log("info", "Using offline credentials from config");
+        console.log("Using offline credentials from config");
         return config.offlineMode.fallbackCredentials;
       }
     } catch (error) {
-      log("warn", "Failed to load offline config:", error.message);
-    }
-  }
-
-  log(
-    "warn",
-    "Using hardcoded fallback credentials - app will be in offline mode"
-  );
+      console.warn("Failed to load offline config:", error);
+    }
+  }
+
+  // Fallback to hardcoded defaults
   return {
     supabase: {
       url: "https://placeholder.supabase.co",
@@ -500,53 +356,18 @@
   };
 }
 
-<<<<<<< HEAD
-// Enhanced credential getter with better error handling
-async function getCredentials() {
-  // In development mode, check if environment variables are already set
-  if (
-    !process.resourcesPath &&
-    process.env.NEXT_PUBLIC_SUPABASE_URL &&
-    process.env.NEXT_PUBLIC_SUPABASE_ANON_KEY
-  ) {
-    log("info", "Using environment variables for development mode");
-    return {
-      supabase: {
-        url: process.env.NEXT_PUBLIC_SUPABASE_URL,
-        anonKey: process.env.NEXT_PUBLIC_SUPABASE_ANON_KEY,
-        serviceRoleKey: process.env.SUPABASE_SERVICE_ROLE_KEY,
-      },
-    };
-  }
-
-=======
 /**
  * Get credentials with intelligent caching and fallback
  */
 async function getCredentials() {
   console.log("=== Starting credential resolution ===");
-  
->>>>>>> 17418018
+
   try {
     // Try cached credentials first (even if expired, we'll use them as backup)
     const cached = loadCachedCredentials();
     const expiredCached = loadExpiredCachedCredentials();
-    
+
     if (cached) {
-<<<<<<< HEAD
-      const validationIssues = validateCredentials(cached);
-      if (validationIssues.length === 0) {
-        return cached;
-      } else {
-        log(
-          "warn",
-          "Cached credentials have validation issues, fetching fresh ones"
-        );
-      }
-    }
-
-    // Fetch fresh credentials with retry logic
-=======
       console.log("Using valid cached credentials");
       return cached;
     }
@@ -557,13 +378,16 @@
       try {
         console.log("Fetching fresh credentials from Vercel server...");
         const credentials = await fetchCredentials();
-        
+
         // Cache for future use
         cacheCredentials(credentials);
         console.log("Successfully refreshed credentials");
         return credentials;
       } catch (fetchError) {
-        console.warn("Failed to refresh credentials, using expired cache:", fetchError.message);
+        console.warn(
+          "Failed to refresh credentials, using expired cache:",
+          fetchError.message
+        );
         // Use expired credentials as they're better than placeholder ones
         return expiredCached;
       }
@@ -571,29 +395,13 @@
 
     // No cached credentials, try to fetch fresh ones
     console.log("No cached credentials found, fetching from Vercel server...");
->>>>>>> 17418018
     const credentials = await fetchCredentials();
 
     // Cache for future use
     cacheCredentials(credentials);
     console.log("Successfully fetched and cached new credentials");
     return credentials;
-    
   } catch (error) {
-<<<<<<< HEAD
-    log("error", "Failed to fetch credentials:", error.message);
-
-    // Try cached credentials as fallback (even if expired)
-    const cached = loadCachedCredentials();
-    if (cached) {
-      log("info", "Using cached credentials as fallback");
-      return cached;
-    }
-
-    // Use default credentials for offline mode
-    log("warn", "Using default credentials - app will be in offline mode");
-    return getDefaultCredentials();
-=======
     console.error("Failed to fetch credentials from server:", error.message);
 
     // Try any cached credentials (even expired) as fallback
@@ -612,12 +420,13 @@
 
     // Last resort: throw error instead of using placeholder credentials
     console.error("No valid credentials available - cannot start server");
-    throw new Error("No valid Supabase credentials available. Please check your internet connection and credential server configuration.");
->>>>>>> 17418018
+    throw new Error(
+      "No valid Supabase credentials available. Please check your internet connection and credential server configuration."
+    );
   }
 }
 
-class EnhancedServerManager {
+class ServerManager {
   constructor(userDataPath) {
     this.userDataPath = userDataPath;
     this.projectsPath = path.join(userDataPath, "projects");
@@ -633,7 +442,7 @@
     console.log("User data path:", this.userDataPath);
     console.log("Process resourcesPath:", process.resourcesPath);
     console.log("__dirname:", __dirname);
-    
+
     // Ensure projects directory exists
     try {
       if (!fs.existsSync(this.projectsPath)) {
@@ -654,36 +463,11 @@
     return new Promise(async (resolve, reject) => {
       try {
         // Fetch credentials before starting server
-<<<<<<< HEAD
-        log("info", "Fetching credentials before starting server...");
-=======
         console.log("Fetching credentials...");
->>>>>>> 17418018
         const credentials = await getCredentials();
         console.log("Credentials obtained successfully");
 
-        // Final validation before starting server
-        const validationIssues = validateCredentials(credentials);
-        if (validationIssues.length > 0) {
-          log(
-            "warn",
-            "Starting server with credential validation issues:",
-            validationIssues
-          );
-        }
-
-        log("info", "Starting server with fetched credentials...");
-        log("info", "Supabase URL:", credentials.supabase.url);
-        log(
-          "info",
-          "Anon key length:",
-          credentials.supabase.anonKey?.length || 0
-        );
-        log(
-          "info",
-          "Service key length:",
-          credentials.supabase.serviceRoleKey?.length || 0
-        );
+        console.log("Starting server with fetched credentials...");
 
         // Handle ASAR packaging - get the correct path to server-production.js
         const isAsar = __dirname.includes(".asar");
@@ -691,15 +475,11 @@
         let serverPath, cwd;
 
         if (process.resourcesPath) {
-<<<<<<< HEAD
-          if (isAsar) {
-=======
           console.log("Running in packaged mode");
           // Packaged app - use process.resourcesPath for reliable path resolution
           if (isAsar) {
             console.log("Using ASAR packaged paths");
             // ASAR packaged app - server-production.js should be unpacked
->>>>>>> 17418018
             serverPath = path.join(
               process.resourcesPath,
               "app.asar.unpacked",
@@ -708,11 +488,8 @@
             );
             cwd = path.join(process.resourcesPath, "app.asar.unpacked");
           } else {
-<<<<<<< HEAD
-=======
             console.log("Using non-ASAR packaged paths");
             // Non-ASAR packaged app - check multiple possible locations
->>>>>>> 17418018
             const possiblePaths = [
               path.join(process.resourcesPath, "server-production.js"),
               path.join(
@@ -736,7 +513,9 @@
 
             console.log("Checking possible server paths:", possiblePaths);
             for (const possiblePath of possiblePaths) {
-              console.log(`  Checking: ${possiblePath} - exists: ${fs.existsSync(possiblePath)}`);
+              console.log(
+                `  Checking: ${possiblePath} - exists: ${fs.existsSync(possiblePath)}`
+              );
             }
 
             serverPath = possiblePaths.find((p) => fs.existsSync(p));
@@ -748,17 +527,23 @@
               throw error;
             }
 
+            // Set working directory to standalone if it exists, otherwise use resources
             const possibleStandalonePaths = [
               path.join(process.resourcesPath, "standalone"),
               path.join(process.resourcesPath, "app", ".next", "standalone"),
               path.join(process.resourcesPath, ".next", "standalone"),
             ];
-            
-            console.log("Checking possible standalone paths:", possibleStandalonePaths);
+
+            console.log(
+              "Checking possible standalone paths:",
+              possibleStandalonePaths
+            );
             for (const possiblePath of possibleStandalonePaths) {
-              console.log(`  Checking: ${possiblePath} - exists: ${fs.existsSync(possiblePath)}`);
+              console.log(
+                `  Checking: ${possiblePath} - exists: ${fs.existsSync(possiblePath)}`
+              );
             }
-            
+
             const standalonePath = possibleStandalonePaths.find((p) =>
               fs.existsSync(p)
             );
@@ -766,89 +551,83 @@
               const error = new Error(
                 `Standalone directory not found in any of: ${possibleStandalonePaths.join(", ")}`
               );
-              console.error("Standalone path resolution failed:", error.message);
+              console.error(
+                "Standalone path resolution failed:",
+                error.message
+              );
               throw error;
             }
             cwd = standalonePath;
           }
         } else {
-<<<<<<< HEAD
-=======
           console.log("Running in development mode");
           // Development mode
->>>>>>> 17418018
           serverPath = path.join(__dirname, "../scripts/server-production.js");
           cwd = path.join(__dirname, "..");
         }
-        
+
         console.log("Resolved server path:", serverPath);
         console.log("Server path exists:", fs.existsSync(serverPath));
         console.log("Resolved working directory:", cwd);
         console.log("Working directory exists:", fs.existsSync(cwd));
 
         // Determine Node.js executable path
-<<<<<<< HEAD
-        let nodeExecutable = process.execPath;
-
-        if (process.resourcesPath) {
-          const nodeExecutableName =
-            process.platform === "win32" ? "node.exe" : "node";
-=======
         let nodeExecutable = process.execPath; // Default to current Node.js
         console.log("Default Node.js executable:", nodeExecutable);
 
         if (process.resourcesPath) {
           // In packaged app, try to use bundled Node.js
           // Determine the correct executable name based on platform
-          const nodeExecutableName = process.platform === 'win32' ? 'node.exe' : 'node';
-          console.log("Looking for bundled Node.js executable:", nodeExecutableName);
-          
->>>>>>> 17418018
+          const nodeExecutableName =
+            process.platform === "win32" ? "node.exe" : "node";
+          console.log(
+            "Looking for bundled Node.js executable:",
+            nodeExecutableName
+          );
+
           const bundledNodePath = path.join(
             process.resourcesPath,
             "node",
             nodeExecutableName
           );
-          
+
           console.log("Checking bundled Node.js path:", bundledNodePath);
-          console.log("Bundled Node.js exists:", fs.existsSync(bundledNodePath));
-          
+          console.log(
+            "Bundled Node.js exists:",
+            fs.existsSync(bundledNodePath)
+          );
+
           if (fs.existsSync(bundledNodePath)) {
             nodeExecutable = bundledNodePath;
-<<<<<<< HEAD
-            log("info", "Using bundled Node.js runtime:", bundledNodePath);
-=======
             console.log("Using bundled Node.js runtime:", bundledNodePath);
-            
+
             // On Windows, verify the executable is accessible
-            if (process.platform === 'win32') {
+            if (process.platform === "win32") {
               try {
                 const stats = fs.statSync(bundledNodePath);
                 console.log("Bundled Node.js file stats:", {
                   size: stats.size,
                   isFile: stats.isFile(),
-                  mode: stats.mode.toString(8)
+                  mode: stats.mode.toString(8),
                 });
               } catch (statError) {
                 console.error("Failed to stat bundled Node.js:", statError);
               }
             }
->>>>>>> 17418018
           } else {
-            log(
-              "info",
+            console.log(
               "Bundled Node.js not found, using system Node.js:",
               nodeExecutable
             );
-            
+
             // On Windows, also check if system Node.js is accessible
-            if (process.platform === 'win32') {
+            if (process.platform === "win32") {
               try {
                 const stats = fs.statSync(nodeExecutable);
                 console.log("System Node.js file stats:", {
                   size: stats.size,
                   isFile: stats.isFile(),
-                  mode: stats.mode.toString(8)
+                  mode: stats.mode.toString(8),
                 });
               } catch (statError) {
                 console.error("Failed to stat system Node.js:", statError);
@@ -857,18 +636,12 @@
           }
         }
 
-<<<<<<< HEAD
-        log("info", "Server path:", serverPath);
-        log("info", "Working directory:", cwd);
-        log("info", "Node executable:", nodeExecutable);
-=======
         console.log("Final server configuration:");
         console.log("  Server path:", serverPath);
         console.log("  Working directory:", cwd);
         console.log("  Node executable:", nodeExecutable);
         console.log("  Platform:", process.platform);
         console.log("  Port:", this.port);
->>>>>>> 17418018
 
         // Set environment variables from fetched credentials
         const env = {
@@ -884,30 +657,27 @@
           NEXT_PUBLIC_SUPABASE_ANON_KEY: credentials.supabase.anonKey,
           SUPABASE_SERVICE_ROLE_KEY: credentials.supabase.serviceRoleKey,
         };
-<<<<<<< HEAD
-
-        log("info", "Starting server with port:", this.port);
-
-        // Spawn the server process
-        this.serverProcess = spawn(nodeExecutable, [serverPath], {
-          cwd,
-          env,
-          stdio: ["pipe", "pipe", "pipe"],
-          windowsHide: true,
-        });
-=======
-        
+
         console.log("Environment variables set:");
-        console.log("  NEXT_PUBLIC_SUPABASE_URL:", credentials.supabase.url ? "[SET]" : "[NOT SET]");
-        console.log("  NEXT_PUBLIC_SUPABASE_ANON_KEY:", credentials.supabase.anonKey ? "[SET]" : "[NOT SET]");
-        console.log("  SUPABASE_SERVICE_ROLE_KEY:", credentials.supabase.serviceRoleKey ? "[SET]" : "[NOT SET]");
+        console.log(
+          "  NEXT_PUBLIC_SUPABASE_URL:",
+          credentials.supabase.url ? "[SET]" : "[NOT SET]"
+        );
+        console.log(
+          "  NEXT_PUBLIC_SUPABASE_ANON_KEY:",
+          credentials.supabase.anonKey ? "[SET]" : "[NOT SET]"
+        );
+        console.log(
+          "  SUPABASE_SERVICE_ROLE_KEY:",
+          credentials.supabase.serviceRoleKey ? "[SET]" : "[NOT SET]"
+        );
         console.log("  PORT:", this.port.toString());
 
         console.log("Attempting to spawn server process...");
         console.log("  Command:", nodeExecutable);
         console.log("  Args:", [serverPath]);
         console.log("  Working directory:", cwd);
-        
+
         try {
           // Spawn the server process
           this.serverProcess = spawn(nodeExecutable, [serverPath], {
@@ -916,67 +686,66 @@
             stdio: ["pipe", "pipe", "pipe"],
             windowsHide: true,
           });
-          
-          console.log("Server process spawned successfully with PID:", this.serverProcess.pid);
+
+          console.log(
+            "Server process spawned successfully with PID:",
+            this.serverProcess.pid
+          );
         } catch (spawnError) {
           console.error("Failed to spawn server process:", spawnError);
           throw spawnError;
         }
->>>>>>> 17418018
 
         this.serverProcess.stdout.on("data", (data) => {
-          log("info", `Server stdout: ${data.toString().trim()}`);
+          console.log(`Server stdout: ${data}`);
         });
 
         this.serverProcess.stderr.on("data", (data) => {
-          log("error", `Server stderr: ${data.toString().trim()}`);
+          console.error(`Server stderr: ${data}`);
         });
 
-<<<<<<< HEAD
-        this.serverProcess.on("close", (code) => {
-          log("info", `Server process exited with code ${code}`);
-=======
         this.serverProcess.on("close", (code, signal) => {
-          console.log(`Server process exited with code ${code} and signal ${signal}`);
+          console.log(
+            `Server process exited with code ${code} and signal ${signal}`
+          );
           if (code !== 0) {
-            console.error("Server process exited with non-zero code, indicating an error");
+            console.error(
+              "Server process exited with non-zero code, indicating an error"
+            );
           }
->>>>>>> 17418018
           this.serverProcess = null;
         });
 
         this.serverProcess.on("error", (error) => {
-<<<<<<< HEAD
-          log("error", "Server process error:", error.message);
-=======
           console.error("Server process error:", error);
           console.error("Error details:", {
             code: error.code,
             errno: error.errno,
             syscall: error.syscall,
             path: error.path,
-            spawnargs: error.spawnargs
+            spawnargs: error.spawnargs,
           });
->>>>>>> 17418018
           reject(error);
         });
-        
+
         this.serverProcess.on("spawn", () => {
-          console.log("Server process spawn event fired - process started successfully");
+          console.log(
+            "Server process spawn event fired - process started successfully"
+          );
         });
 
-        // Wait for server to be ready with enhanced checking
+        // Wait for server to be ready
         this.waitForServer(this.port)
           .then(() => {
-            log("info", "Server is ready and responding");
+            console.log("Server is ready");
             resolve(`http://127.0.0.1:${this.port}`);
           })
           .catch((err) => {
-            log("error", "Server failed to start:", err.message);
+            console.error("Server failed to start:", err);
             reject(err);
           });
       } catch (error) {
-        log("error", "Failed to start server:", error.message);
+        console.error("Failed to start server:", error);
         reject(error);
       }
     });
@@ -999,73 +768,48 @@
     });
   }
 
-  waitForServer(port, timeout = 120000) {
+  waitForServer(port, timeout = 90000) {
     return new Promise((resolve, reject) => {
       const startTime = Date.now();
       let attempts = 0;
-
       const checkServer = () => {
         attempts++;
-        log("info", `Checking server readiness (attempt ${attempts})...`);
-
-        // Test multiple endpoints to ensure server is fully ready
-        const endpoints = [`/api/hello`, `/api/admin/config-status`];
-
-        let completedChecks = 0;
-        let hasError = false;
-
-        endpoints.forEach((endpoint) => {
-          const req = http.get(`http://127.0.0.1:${port}${endpoint}`, (res) => {
-            completedChecks++;
-            log(
-              "info",
-              `Server responding to ${endpoint} with status ${res.statusCode}`
+        console.log(`Checking server readiness (attempt ${attempts})...`);
+
+        // Use 127.0.0.1 instead of localhost to force IPv4
+        const req = http.get(`http://127.0.0.1:${port}/api/hello`, (res) => {
+          console.log("Server is responding to /api/hello");
+          resolve();
+        });
+
+        req.on("error", (err) => {
+          console.log(`Server check failed: ${err.message}`);
+          if (Date.now() - startTime > timeout) {
+            reject(
+              new Error(`Server startup timeout after ${attempts} attempts`)
             );
-
-            if (completedChecks === endpoints.length && !hasError) {
-              log("info", "All server endpoints are responding");
-              resolve();
-            }
-          });
-
-          req.on("error", (err) => {
-            if (!hasError) {
-              hasError = true;
-              log(
-                "info",
-                `Server check failed for ${endpoint}: ${err.message}`
-              );
-
-              if (Date.now() - startTime > timeout) {
-                reject(new Error(`Server failed to start within ${timeout}ms`));
-              } else {
-                setTimeout(checkServer, 2000);
-              }
-            }
-          });
-
-          req.setTimeout(5000, () => {
-            req.destroy();
-          });
+          } else {
+            setTimeout(checkServer, 1000);
+          }
+        });
+
+        req.setTimeout(5000, () => {
+          req.destroy();
+          console.log("Request timeout, retrying...");
         });
       };
 
-      checkServer();
+      // Wait a bit before first check to let server start
+      setTimeout(checkServer, 2000);
     });
   }
 
   stop() {
     if (this.serverProcess) {
-      log("info", "Stopping server process...");
       this.serverProcess.kill();
       this.serverProcess = null;
     }
   }
 }
 
-module.exports = {
-  EnhancedServerManager,
-  getCredentials,
-  validateCredentials,
-  log,
-};+module.exports = { ServerManager };